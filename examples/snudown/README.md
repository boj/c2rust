# Snudown
<<<<<<< HEAD
To build snudown with the C2Rust translator and/or cross-checks, initialize the git submodule by running `git submodule update --init path/to/repo`. Next, `cd` into the `repo` directory and run `python setup.py build` with one of the following arguments:
* `--clang-crosschecks` to build the C version of snudown with full cross-checking
* `--translate` to translate the C code to Rust without any checks
=======
To build snudown with the C2Rust translator and/or cross-checks, go into the `repo` directory and run `python setup.py build` with one of the following arguments:
* `--translate` to translate the C code to Rust without any checks
* `--clang-crosschecks` to build the C version of snudown with full cross-checking
>>>>>>> c27af8a0
* `--rust-crosschecks` to translate to cross-checked Rust code
* `--use-fakechecks` may be appended to use the `fakechecks` library to print out the cross-checks, instead of `libclevrbuf` from the MVEE
* running with no flags will build the C version of the code
<<<<<<< HEAD
* Note that `-f` may need to be appended to the end of the command when re-run.
=======
* Note that `-f` may need to be appended to the end of the command to force a rebuild, if building multiple times consecutively
>>>>>>> c27af8a0

After building any of the 3 versions, run `python setup.py test` to test it.<|MERGE_RESOLUTION|>--- conflicted
+++ resolved
@@ -1,20 +1,10 @@
 # Snudown
-<<<<<<< HEAD
 To build snudown with the C2Rust translator and/or cross-checks, initialize the git submodule by running `git submodule update --init path/to/repo`. Next, `cd` into the `repo` directory and run `python setup.py build` with one of the following arguments:
-* `--clang-crosschecks` to build the C version of snudown with full cross-checking
-* `--translate` to translate the C code to Rust without any checks
-=======
-To build snudown with the C2Rust translator and/or cross-checks, go into the `repo` directory and run `python setup.py build` with one of the following arguments:
 * `--translate` to translate the C code to Rust without any checks
 * `--clang-crosschecks` to build the C version of snudown with full cross-checking
->>>>>>> c27af8a0
 * `--rust-crosschecks` to translate to cross-checked Rust code
 * `--use-fakechecks` may be appended to use the `fakechecks` library to print out the cross-checks, instead of `libclevrbuf` from the MVEE
 * running with no flags will build the C version of the code
-<<<<<<< HEAD
-* Note that `-f` may need to be appended to the end of the command when re-run.
-=======
 * Note that `-f` may need to be appended to the end of the command to force a rebuild, if building multiple times consecutively
->>>>>>> c27af8a0
 
 After building any of the 3 versions, run `python setup.py test` to test it.